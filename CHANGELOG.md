# CHANGELOG

<!-- next-version -->
<<<<<<< HEAD
=======

## v1.6.0 (2025-06-12)

### Bug Fixes

- Change default export path structure ([#9](https://github.com/ppmina/Xdata/pull/9),
  [`99f0d7d`](https://github.com/ppmina/Xdata/commit/99f0d7d571531f70c263b4a908abf2aada9c2078))

- Enhance universe definition and market data service ([#9](https://github.com/ppmina/Xdata/pull/9),
  [`99f0d7d`](https://github.com/ppmina/Xdata/commit/99f0d7d571531f70c263b4a908abf2aada9c2078))

- Fix date to ts in storagedb ([#9](https://github.com/ppmina/Xdata/pull/9),
  [`99f0d7d`](https://github.com/ppmina/Xdata/commit/99f0d7d571531f70c263b4a908abf2aada9c2078))

- Fix pytest ([#9](https://github.com/ppmina/Xdata/pull/9),
  [`99f0d7d`](https://github.com/ppmina/Xdata/commit/99f0d7d571531f70c263b4a908abf2aada9c2078))

- Fix some olg bugs ([#9](https://github.com/ppmina/Xdata/pull/9),
  [`99f0d7d`](https://github.com/ppmina/Xdata/commit/99f0d7d571531f70c263b4a908abf2aada9c2078))

- Make three demo working fine ([#9](https://github.com/ppmina/Xdata/pull/9),
  [`99f0d7d`](https://github.com/ppmina/Xdata/commit/99f0d7d571531f70c263b4a908abf2aada9c2078))

- Readme to latest ([#9](https://github.com/ppmina/Xdata/pull/9),
  [`99f0d7d`](https://github.com/ppmina/Xdata/commit/99f0d7d571531f70c263b4a908abf2aada9c2078))

### Features

- New feature( universe define and download data) ([#9](https://github.com/ppmina/Xdata/pull/9),
  [`99f0d7d`](https://github.com/ppmina/Xdata/commit/99f0d7d571531f70c263b4a908abf2aada9c2078))

>>>>>>> 9753237e

## v0.5.0 (2025-03-22)

### Features

- Add feature sybmols' date check.
  ([`3d03d3d`](https://github.com/ppmina/Xdata/commit/3d03d3d1d3e78f222393fe6e5af8ba0708b7b1ea))


## v0.4.1 (2025-03-11)

### Bug Fixes

- Fix data export
  ([`650669a`](https://github.com/ppmina/Xdata/commit/650669a0e9a3ead4d6b55a71d2500f7e13647dc3))

- Fix docs
  ([`4c9c9ee`](https://github.com/ppmina/Xdata/commit/4c9c9eefa3a97f2e5ca4c79d9f3a5e9263df23b7))

- Fix docs
  ([`0884b0f`](https://github.com/ppmina/Xdata/commit/0884b0fc0108795506965efacae87bd955caa43d))


## v0.4.0 (2025-02-14)

### Bug Fixes

- Fix docs
  ([`337fc32`](https://github.com/ppmina/Xdata/commit/337fc32ae009e421c2dc96fca210237d1969f051))

### Features

- Add sql support
  ([`5e7c49a`](https://github.com/ppmina/Xdata/commit/5e7c49af60da195491b285a0aebdfa02c8c59262))

- Add sql support
  ([`f8a1967`](https://github.com/ppmina/Xdata/commit/f8a1967c07903c63202a2552c4031b519f0d77f8))

- Add sql support
  ([`cdf88d9`](https://github.com/ppmina/Xdata/commit/cdf88d9ed324b95542a66894032630ebd6184f94))


## v0.3.4 (2025-01-15)

### Bug Fixes

- Fix ci bugs
  ([`bdde7bb`](https://github.com/ppmina/Xdata/commit/bdde7bb58ec6f7dc61ab25f4f020e4001b0c300a))

- Fix ci bugs
  ([`810f98b`](https://github.com/ppmina/Xdata/commit/810f98bf20bbba94780b31253ee471fcd84248a3))


## v0.3.3 (2025-01-02)

### Bug Fixes

- Ci webhook test
  ([`1587c53`](https://github.com/ppmina/Xdata/commit/1587c532e6d55f53d9c322cfc22ead0ad1e51af0))


## v0.3.2 (2025-01-02)

### Bug Fixes

- Ci webhook test
  ([`d4a452b`](https://github.com/ppmina/Xdata/commit/d4a452b8c11fe5f2526a1c595b9689cc4a14c894))


## v0.3.1 (2025-01-02)


## v0.3.0 (2025-01-02)

### Bug Fixes

- Ci something
  ([`2550449`](https://github.com/ppmina/Xdata/commit/2550449b824df0603880ce646e9015ad646744f9))

### Features

- New type infomation
  ([`7467b2a`](https://github.com/ppmina/Xdata/commit/7467b2a56efbc25d965d31103159900f9faa13ed))


## v0.2.4 (2025-01-02)

### Bug Fixes

- Import issue
  ([`1cdcb95`](https://github.com/ppmina/Xdata/commit/1cdcb954662a24dfe1de88a840409e7352b6ab37))


## v0.2.3 (2025-01-02)


## v0.2.2 (2024-12-31)

### Bug Fixes

- Some type issue again!
  ([`59692a1`](https://github.com/ppmina/Xdata/commit/59692a173c4998ecc206255bbc2c93c7b0ae730a))

- Type issue
  ([`1c1f0f7`](https://github.com/ppmina/Xdata/commit/1c1f0f7095b26d4794532587828701bd8492ea7b))


## v0.2.1 (2024-12-31)

### Bug Fixes

- Type issue
  ([`e94be3d`](https://github.com/ppmina/Xdata/commit/e94be3d718e2e03d1b141800acf8b70997716e37))


## v0.2.0 (2024-12-31)

### Bug Fixes

- Fix version problem
  ([`ed20e4f`](https://github.com/ppmina/Xdata/commit/ed20e4fff4f52a70fb3b92fdb60f582fac26fca5))

- Fix version problem
  ([`545c070`](https://github.com/ppmina/Xdata/commit/545c0702d153523717609eeaef937fee308abc90))

### Features

- Aaa ([`e907a99`](https://github.com/ppmina/Xdata/commit/e907a9991d33f2c1481dba9096e03832c9adc681))

- Aaa ([`b1ec053`](https://github.com/ppmina/Xdata/commit/b1ec053ecf289cf1136c45c33b9d0ee04308b586))

- New thing
  ([`2d26c85`](https://github.com/ppmina/Xdata/commit/2d26c85339df374be4ad1fa87481646cfbb5a90d))

- New thing
  ([`797c3ca`](https://github.com/ppmina/Xdata/commit/797c3ca032bd403c92035fb86a1b2223a24dc968))


## v0.1.1 (2025-01-01)

### Bug Fixes

- Fix ci bugs
  ([`e8b4b7d`](https://github.com/ppmina/Xdata/commit/e8b4b7d857eed72c556688619ce88bc85ad896fb))

- Fix some problems
  ([`ba1c211`](https://github.com/ppmina/Xdata/commit/ba1c2116eb37c47fcda58796defe8216cfb3a702))

- Fix some problems
  ([`a49f271`](https://github.com/ppmina/Xdata/commit/a49f271330e7731674c4f4a1fe71ca96740b955c))

- Fix some problems
  ([`0b9d046`](https://github.com/ppmina/Xdata/commit/0b9d0464a26438b429bb350c5265f11b9a9a015f))

- Fix version problem
  ([`ed10d5a`](https://github.com/ppmina/Xdata/commit/ed10d5a64c4faae0c5bd88223f43545b45103bc4))

- **ci**: Fix ci problems
  ([`9faffab`](https://github.com/ppmina/Xdata/commit/9faffab7e0dc7e989cfe2186063f9f4454db4847))

- **ci**: Fix ci problems
  ([`bbfe98d`](https://github.com/ppmina/Xdata/commit/bbfe98d6a3126ba348dbc6208eb0b16d136cf3a5))

### Chores

- **release**: Test
  ([`4785e89`](https://github.com/ppmina/Xdata/commit/4785e89ee49b716d8f4911243671491676be33fb))

### Documentation

- **readme**: Update readme
  ([`2ce671f`](https://github.com/ppmina/Xdata/commit/2ce671f31ad6d51bd1f0f62cb9d1184af70ea7ae))

### Features

- Add demo func
  ([`3b8ac99`](https://github.com/ppmina/Xdata/commit/3b8ac991cd95904e8ffe9b5a8f6e734c5a6dae25))

- Add some storege fuc and pypi publish
  ([`2484f61`](https://github.com/ppmina/Xdata/commit/2484f61d8c59b421f1ddf3b716b250f13a2fd865))

- Add some storege fuc and pypi publish
  ([`7b4b0b1`](https://github.com/ppmina/Xdata/commit/7b4b0b1fff0b341b8c3a0a86c429332f4e921be0))

- Consructed some ability
  ([`33a7c65`](https://github.com/ppmina/Xdata/commit/33a7c65eb530a1f9244bb111fe761a1c67d3bb5b))

- Move a little bit
  ([`bb84fac`](https://github.com/ppmina/Xdata/commit/bb84facb055c866218045c5883e85cf463389266))

- **api**: Implement historical data endpoint
  ([`0255b83`](https://github.com/ppmina/Xdata/commit/0255b837f722cf2bf68378398cbe561127eaeb84))<|MERGE_RESOLUTION|>--- conflicted
+++ resolved
@@ -1,8 +1,6 @@
 # CHANGELOG
 
 <!-- next-version -->
-<<<<<<< HEAD
-=======
 
 ## v1.6.0 (2025-06-12)
 
@@ -34,7 +32,6 @@
 - New feature( universe define and download data) ([#9](https://github.com/ppmina/Xdata/pull/9),
   [`99f0d7d`](https://github.com/ppmina/Xdata/commit/99f0d7d571531f70c263b4a908abf2aada9c2078))
 
->>>>>>> 9753237e
 
 ## v0.5.0 (2025-03-22)
 
