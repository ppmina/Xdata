--- conflicted
+++ resolved
@@ -2,8 +2,6 @@
 
 <!-- next-version -->
 
-<<<<<<< HEAD
-=======
 ## v1.10.0 (2025-08-03)
 
 ### Bug Fixes
@@ -25,7 +23,6 @@
   [`d0c0905`](https://github.com/ppmina/Xdata/commit/d0c09052c1b575405b576585278269ebd15c4b0c))
 
 
->>>>>>> f54f783e
 ## v1.9.0 (2025-07-15)
 
 ### Features
