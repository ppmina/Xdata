--- conflicted
+++ resolved
@@ -46,7 +46,6 @@
 commit_message = "chore(release): v{version}"
 tag_format = "v{version}"
 major_on_zero = false
-<<<<<<< HEAD
 
 [tool.semantic_release.changelog]
 changelog_file = "CHANGELOG.md"
@@ -85,8 +84,6 @@
 ]
 minor_tags = ["feat"]
 patch_tags = ["fix", "perf"]
-=======
->>>>>>> a65a9197
 
 [tool.ruff]
 # 基本配置
