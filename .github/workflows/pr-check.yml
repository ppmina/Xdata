name: PR Check

on:
  pull_request:
    branches: [ main ]

jobs:
  code-quality:
    runs-on: ubuntu-22.04
    steps:
    - uses: actions/checkout@v4

    - name: Set up Python
      uses: actions/setup-python@v5
      with:
        python-version: '3.12'

    - name: Install uv
      uses: astral-sh/setup-uv@v4
      with:
        version: "latest"

    - name: Install dependencies
      run: |
        uv sync --all-extras

    - name: Check YAML files
      run: |
        python -c "import yaml; [yaml.safe_load(open(f)) for f in ['.pre-commit-config.yaml', '.github/workflows/pr-check.yml']]"

    - name: Code quality with ruff
      run: |
<<<<<<< HEAD
        uv run ruff check src/

    - name: Code formatting with ruff
      run: |
        uv run ruff format src/ --check

    - name: Type check with mypy
      run: |
        uv run mypy src/ --show-error-codes
=======
        uv run ruff check src/cryptoservice/

    - name: Code formatting with ruff
      run: |
        uv run ruff format src/cryptoservice/ --check

    - name: Type check with mypy
      run: |
        uv run mypy src/cryptoservice/ --show-error-codes
>>>>>>> 9579f0f7

    - name: Run tests
      run: |
        uv run pytest tests/ -v<|MERGE_RESOLUTION|>--- conflicted
+++ resolved
@@ -22,15 +22,27 @@
 
     - name: Install dependencies
       run: |
-        uv sync --all-extras
+        uv sync --all-extras --dev
 
     - name: Check YAML files
       run: |
-        python -c "import yaml; [yaml.safe_load(open(f)) for f in ['.pre-commit-config.yaml', '.github/workflows/pr-check.yml']]"
+        # 验证YAML文件语法
+        uv run python -c "
+        import yaml
+        import sys
+        files = ['.pre-commit-config.yaml', '.github/workflows/pr-check.yml']
+        for f in files:
+          try:
+            with open(f, 'r') as file:
+              yaml.safe_load(file)
+            print(f'✅ {f}: Valid YAML')
+          except Exception as e:
+            print(f'❌ {f}: Invalid YAML - {e}')
+            sys.exit(1)
+        "
 
     - name: Code quality with ruff
       run: |
-<<<<<<< HEAD
         uv run ruff check src/
 
     - name: Code formatting with ruff
@@ -40,17 +52,6 @@
     - name: Type check with mypy
       run: |
         uv run mypy src/ --show-error-codes
-=======
-        uv run ruff check src/cryptoservice/
-
-    - name: Code formatting with ruff
-      run: |
-        uv run ruff format src/cryptoservice/ --check
-
-    - name: Type check with mypy
-      run: |
-        uv run mypy src/cryptoservice/ --show-error-codes
->>>>>>> 9579f0f7
 
     - name: Run tests
       run: |
