--- conflicted
+++ resolved
@@ -231,7 +231,7 @@
 
                 # 添加写入完成的日志
                 symbol = records[0]["symbol"] if records else "unknown"
-                logger.info(f"Successfully stored {len(records)} records for {symbol} " f"with frequency {freq.value}")
+                logger.info(f"Successfully stored {len(records)} records for {symbol} with frequency {freq.value}")
 
         except Exception:
             logger.exception("Failed to store market data")
@@ -465,26 +465,13 @@
                     )
                 except ValueError as e:
                     if "No data found" in str(e):
-<<<<<<< HEAD
-                        logger.warning(f"No data found for timestamp range {start_timestamp} to " f"{end_timestamp}")
-=======
-                        logger.warning(
-                            f"No data found for timestamp range {start_timestamp} to "
-                            f"{end_timestamp}"
-                        )
->>>>>>> 2f94727d
+                        logger.warning(f"No data found for timestamp range {start_timestamp} to {end_timestamp}")
                         return
                     else:
                         raise
 
                 if df.empty:
-<<<<<<< HEAD
                     logger.warning(f"No data found for timestamp range {start_timestamp} to {end_timestamp}")
-=======
-                    logger.warning(
-                        f"No data found for timestamp range {start_timestamp} to {end_timestamp}"
-                    )
->>>>>>> 2f94727d
                     return
 
                 # 如果需要降采样
@@ -525,26 +512,14 @@
                         )
                     except ValueError as e:
                         if "No data found" in str(e):
-<<<<<<< HEAD
                             logger.warning(f"No data found for timestamp range {current_ts} to {chunk_end_ts}")
-=======
-                            logger.warning(
-                                f"No data found for timestamp range {current_ts} to {chunk_end_ts}"
-                            )
->>>>>>> 2f94727d
                             current_ts = chunk_end_ts
                             continue
                         else:
                             raise
 
                     if df.empty:
-<<<<<<< HEAD
                         logger.warning(f"No data found for timestamp range {current_ts} to {chunk_end_ts}")
-=======
-                        logger.warning(
-                            f"No data found for timestamp range {current_ts} to {chunk_end_ts}"
-                        )
->>>>>>> 2f94727d
                         current_ts = chunk_end_ts
                         continue
 
@@ -597,7 +572,7 @@
 
             # 如果总天数少于等于chunk_days，直接处理整个范围，不分块
             if total_days <= chunk_days:
-                logger.info(f"Processing all data from {start_date} to {end_date} " f"(total: {total_days} days)")
+                logger.info(f"Processing all data from {start_date} to {end_date} (total: {total_days} days)")
 
                 # 读取所有数据
                 try:
@@ -756,8 +731,6 @@
                     # 直接从数据库字段获取
                     feature_data = day_data[db_field]
 
-<<<<<<< HEAD
-=======
                 # 重塑数据为 K x T 矩阵
                 pivot_data = feature_data.unstack(level="timestamp")
                 array = pivot_data.values
@@ -824,7 +797,7 @@
             date_str = date.strftime("%Y%m%d")
 
             # 保存交易对顺序
-            symbols_path = output_path / freq.value / date_str / "universe_token.pkl"
+            symbols_path = output_path / freq.value / "symbols" / f"{date_str}.pkl"
             symbols_path.parent.mkdir(parents=True, exist_ok=True)
             pd.Series(df.index.get_level_values("symbol").unique()).to_pickle(symbols_path)
 
@@ -862,120 +835,12 @@
                     # 直接从数据库字段获取
                     feature_data = day_data[db_field]
 
->>>>>>> 2f94727d
                 # 重塑数据为 K x T 矩阵
                 pivot_data = feature_data.unstack(level="timestamp")
                 array = pivot_data.values
 
                 # 创建存储路径 - 使用短字段名
-                save_path = output_path / freq.value / date_str / short_name
-<<<<<<< HEAD
-                save_path.mkdir(parents=True, exist_ok=True)
-
-                # 保存为npy格式
-                np.save(save_path / f"{date_str}.npy", array)
-
-    def _process_dataframe_for_export_by_timestamp(
-        self,
-        df: pd.DataFrame,
-        output_path: Path,
-        freq: Freq,
-        start_ts: int,
-        end_ts: int,
-    ) -> None:
-        """基于时间戳处理DataFrame并导出为文件的辅助方法"""
-
-        # 建立数据库字段名到短字段名的映射关系
-        FIELD_MAPPING = {
-            # 短字段名: (数据库字段名, 是否需要计算)
-            "opn": ("open_price", False),
-            "hgh": ("high_price", False),
-            "low": ("low_price", False),
-            "cls": ("close_price", False),
-            "vol": ("volume", False),
-            "amt": ("quote_volume", False),
-            "tnum": ("trades_count", False),
-            "tbvol": ("taker_buy_volume", False),
-            "tbamt": ("taker_buy_quote_volume", False),
-            "tsvol": ("taker_sell_volume", False),
-            "tsamt": ("taker_sell_quote_volume", False),
-            # 需要计算的字段
-            "vwap": (None, True),  # quote_volume / volume
-            "ret": (None, True),  # (close_price - open_price) / open_price
-        }
-
-        # 定义需要导出的特征（按您指定的顺序）
-        features = [
-            "cls",
-            "hgh",
-            "low",
-            "tnum",
-            "opn",
-            "amt",
-            "tbvol",
-            "tbamt",
-            "vol",
-            "vwap",
-            "ret",
-            "tsvol",
-            "tsamt",
-        ]
-
-        # 获取时间戳范围内的所有唯一日期
-        timestamps = df.index.get_level_values("timestamp")
-        unique_dates = sorted(set(pd.Timestamp(ts).date() for ts in timestamps))
-
-        # 处理每一天
-        for date in unique_dates:
-            date_str = date.strftime("%Y%m%d")
-
-            # 保存交易对顺序
-            symbols_path = output_path / freq.value / "symbols" / f"{date_str}.pkl"
-            symbols_path.parent.mkdir(parents=True, exist_ok=True)
-            pd.Series(df.index.get_level_values("symbol").unique()).to_pickle(symbols_path)
-
-            # 获取当天数据
-            day_data = df[
-                df.index.get_level_values("timestamp").map(
-                    lambda ts, current_date=date: pd.Timestamp(ts).date() == current_date
-                )
-            ]
-
-            if day_data.empty:
-                continue
-
-            # 为每个特征创建并存储数据
-            for short_name in features:
-                db_field, needs_calculation = FIELD_MAPPING[short_name]
-
-                if needs_calculation:
-                    # 计算衍生字段
-                    if short_name == "vwap":
-                        # VWAP = quote_volume / volume
-                        volume_data = day_data["volume"]
-                        quote_volume_data = day_data["quote_volume"]
-                        feature_data = quote_volume_data / volume_data
-                        feature_data = feature_data.fillna(0)  # 处理除零情况
-                    elif short_name == "ret":
-                        # 收益率 = (close_price - open_price) / open_price
-                        open_data = day_data["open_price"]
-                        close_data = day_data["close_price"]
-                        feature_data = (close_data - open_data) / open_data
-                        feature_data = feature_data.fillna(0)  # 处理除零情况
-                    else:
-                        continue  # 未知的计算字段
-                else:
-                    # 直接从数据库字段获取
-                    feature_data = day_data[db_field]
-
-                # 重塑数据为 K x T 矩阵
-                pivot_data = feature_data.unstack(level="timestamp")
-                array = pivot_data.values
-
-                # 创建存储路径 - 使用短字段名
                 save_path = output_path / freq.value / short_name
-=======
->>>>>>> 2f94727d
                 save_path.mkdir(parents=True, exist_ok=True)
 
                 # 保存为npy格式
