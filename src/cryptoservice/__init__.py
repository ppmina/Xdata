--- conflicted
+++ resolved
@@ -1,8 +1,5 @@
 """Cryptocurrency trading bot package."""
 
-<<<<<<< HEAD
-__version__ = "1.16.2"
-=======
 from importlib import metadata
 
 try:
@@ -11,7 +8,6 @@
     # Package is not installed; fallback helps during local development.
     __version__ = "0.0.0"
 
->>>>>>> 6d01a42b
 __author__ = "Minnn"
 
 # 可以在这里导出常用的模块，使得用户可以直接从包根导入
